"""
Playing around with the PCSE implementation of WOFOST.
Based on the example notebook: https://github.com/ajwdewit/pcse_notebooks/blob/master/04%20Running%20PCSE%20in%20batch%20mode.ipynb
"""
from pathlib import Path

data_dir = Path("../pcse_notebooks/data")
output_dir = Path.cwd() / "outputs"
results_dir = Path.cwd() / "results"

from datetime import datetime
from itertools import product

import pandas as pd
import pcse
import yaml
from matplotlib import pyplot as plt
from tqdm import tqdm

from pcse.base import ParameterProvider
from pcse.db import NASAPowerWeatherDataProvider
from pcse.exceptions import WeatherDataProviderError
from pcse.fileinput import CABOFileReader, YAMLCropDataProvider
from pcse.models import Wofost72_WLP_FD
from pcse.util import WOFOST72SiteDataProvider

import fpcup

print(f"PCSE version: {pcse.__version__}")

cropd = YAMLCropDataProvider()
soil_dir = data_dir / "soil"
soil_files = [CABOFileReader(soil_filename) for soil_filename in soil_dir.glob("ec*")]
sited = WOFOST72SiteDataProvider(WAV=10)

agro = """
- {date:%Y}-01-01:
    CropCalendar:
        crop_name: 'barley'
        variety_name: 'Spring_barley_301'
        crop_start_date: {date:%Y-%m-%d}
        crop_start_type: sowing
        crop_end_date:
        crop_end_type: maturity
        max_duration: 300
    TimedEvents: null
    StateEvents: null
- {date:%Y}-12-01: null
"""
crop_type = "barley"

weatherd = NASAPowerWeatherDataProvider(longitude=5, latitude=53)

# Sowing dates to simulate
year = 2020
doys = range(1, 222)
sowing_dates = [datetime.strptime(f"{year}-{doy}", "%Y-%j") for doy in doys]

# Set up iterables
sitedata = [sited]
soildata = soil_files
cropdata = [cropd]

parameters_combined = [ParameterProvider(sitedata=site, soildata=soil, cropdata=crop) for site, soil, crop in product(sitedata, soildata, cropdata)]
weatherdata = [weatherd]
agromanagementdata = [yaml.safe_load(agro.format(date=date)) for date in sowing_dates]

# Loop over input data
all_runs = product(parameters_combined, weatherdata, agromanagementdata)
nruns = len(parameters_combined) * len(weatherdata) * len(agromanagementdata)
print(f"Number of runs: {nruns}")
# (this does not work when the inputs are all generators)

# Run the simulation ensemble
outputs, df_summary = fpcup.run_pcse_ensemble_parallel(all_runs, nr_runs=nruns)

# Write the summary results to an Excel file
fname = output_dir / "summary_sowdates.xlsx"
df_summary.to_excel(fname)

# Plot curves for outputs
<<<<<<< HEAD
fpcup.plotting.plot_wofost_ensemble(outputs, saveto=results_dir / "WOFOST_batch_sowdates.pdf", replace_years=False)
=======
keys = outputs[0].keys()
fig, axs = plt.subplots(nrows=len(keys), sharex=True, figsize=(8,10))

for df in outputs:
    time_without_year = pd.to_datetime(df.index.to_series()).apply(fpcup.replace_year_in_datetime)
    for ax, key in zip(axs, keys):
        ax.plot(time_without_year, df[key], alpha=0.25)
axs[-1].set_xlabel("Time")
for ax, key in zip(axs, keys):
    ax.set_ylabel(key)
    ax.set_ylim(ymin=0)
    ax.grid()
fig.align_ylabels()
axs[0].set_title(f"Results from {len(outputs)} WOFOST runs")
fig.savefig(results_dir / "WOFOST_batch_sowdates.pdf", dpi=300, bbox_inches="tight")
plt.show()
plt.close()
>>>>>>> f9b0387d
<|MERGE_RESOLUTION|>--- conflicted
+++ resolved
@@ -11,17 +11,12 @@
 from datetime import datetime
 from itertools import product
 
-import pandas as pd
+import yaml
+
 import pcse
-import yaml
-from matplotlib import pyplot as plt
-from tqdm import tqdm
-
 from pcse.base import ParameterProvider
 from pcse.db import NASAPowerWeatherDataProvider
-from pcse.exceptions import WeatherDataProviderError
 from pcse.fileinput import CABOFileReader, YAMLCropDataProvider
-from pcse.models import Wofost72_WLP_FD
 from pcse.util import WOFOST72SiteDataProvider
 
 import fpcup
@@ -79,24 +74,4 @@
 df_summary.to_excel(fname)
 
 # Plot curves for outputs
-<<<<<<< HEAD
-fpcup.plotting.plot_wofost_ensemble(outputs, saveto=results_dir / "WOFOST_batch_sowdates.pdf", replace_years=False)
-=======
-keys = outputs[0].keys()
-fig, axs = plt.subplots(nrows=len(keys), sharex=True, figsize=(8,10))
-
-for df in outputs:
-    time_without_year = pd.to_datetime(df.index.to_series()).apply(fpcup.replace_year_in_datetime)
-    for ax, key in zip(axs, keys):
-        ax.plot(time_without_year, df[key], alpha=0.25)
-axs[-1].set_xlabel("Time")
-for ax, key in zip(axs, keys):
-    ax.set_ylabel(key)
-    ax.set_ylim(ymin=0)
-    ax.grid()
-fig.align_ylabels()
-axs[0].set_title(f"Results from {len(outputs)} WOFOST runs")
-fig.savefig(results_dir / "WOFOST_batch_sowdates.pdf", dpi=300, bbox_inches="tight")
-plt.show()
-plt.close()
->>>>>>> f9b0387d
+fpcup.plotting.plot_wofost_ensemble(outputs, saveto=results_dir / "WOFOST_batch_sowdates.pdf", replace_years=False)